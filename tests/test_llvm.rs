--- conflicted
+++ resolved
@@ -112,11 +112,11 @@
 }
 
 #[test]
-<<<<<<< HEAD
 fn test_llvm_ms_back_references() {
     llvm_test!("llvm-cases/ms-back-references.test");
-=======
+}
+
+#[test]
 fn test_llvm_ms_windows() {
     llvm_test!("llvm-cases/ms-windows.test");
->>>>>>> cd81f814
 }